--- conflicted
+++ resolved
@@ -10,13 +10,6 @@
  * governing permissions and limitations under the License.
  */
 
-<<<<<<< HEAD
-/* global Blob */
-
-import { JSDOM } from 'jsdom';
-
-=======
->>>>>>> c432883e
 export default class DOMUtils {
   static EMPTY_TAGS_TO_PRESERVE = ['img', 'video', 'iframe', 'div', 'picture'];
 
